--- conflicted
+++ resolved
@@ -1,10 +1,6 @@
 example_cyclic2power
 a b c = triangle a b c; o = circle o a b c; d = on_circle d o a; p = on_line p a b, on_line p c d ? eqratio p a p c p d p b
-<<<<<<< HEAD
 example_radical_axis3
-=======
-radical_axis
->>>>>>> 589a847d
 a b c = triangle a b c; d = on_line a b; o1 = circle o1 a b c; e = on_line e c d, on_circle e o1 a; o2 = on_bline o2 c e; f = on_circle f o2 c; g = on_circle g o2 c, on_line g d f ? cyclic a b f g
 example7_1
 b c = segment b c; a = on_bline a b c; d = on_line d a b; h = on_pline h d b c, on_line h a c; e = mirror e h c; f = on_line f d e, on_line f b c; o1 = circle o1 b d f; o2 = circle o2 c e f; g = on_circle g o1 f, on_circle g o2 f ? perp g f d e
